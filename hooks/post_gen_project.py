"""
NOTE:
    the below code is to be maintained Python 2.x-compatible
    as the whole Cookiecutter Django project initialization
    can potentially be run in Python 2.x environment
    (at least so we presume in `pre_gen_project.py`).

TODO: ? restrict Cookiecutter Django project initialization to Python 3.x environments only
"""
from __future__ import print_function

import os
import random
import shutil
import string

try:
    # Inspired by
    # https://github.com/django/django/blob/master/django/utils/crypto.py
    random = random.SystemRandom()
    using_sysrandom = True
except NotImplementedError:
    using_sysrandom = False

TERMINATOR = "\x1b[0m"
WARNING = "\x1b[1;33m [WARNING]: "
INFO = "\x1b[1;33m [INFO]: "
HINT = "\x1b[3;33m"
SUCCESS = "\x1b[1;32m [SUCCESS]: "

DEBUG_VALUE = "debug"


def remove_open_source_files():
    file_names = ["CONTRIBUTORS.txt", "LICENSE"]
    for file_name in file_names:
        os.remove(file_name)


def remove_gplv3_files():
    file_names = ["COPYING"]
    for file_name in file_names:
        os.remove(file_name)


def remove_pycharm_files():
    idea_dir_path = ".idea"
    if os.path.exists(idea_dir_path):
        shutil.rmtree(idea_dir_path)

    docs_dir_path = os.path.join("docs", "pycharm")
    if os.path.exists(docs_dir_path):
        shutil.rmtree(docs_dir_path)


def remove_docker_files():
    shutil.rmtree("compose")

    file_names = ["local.yml", "production.yml", ".dockerignore"]
    for file_name in file_names:
        os.remove(file_name)


def remove_utility_files():
    shutil.rmtree("utility")


def remove_heroku_files():
    file_names = ["Procfile", "runtime.txt", "requirements.txt"]
    for file_name in file_names:
        if (
            file_name == "requirements.txt"
            and "{{ cookiecutter.ci_tool }}".lower() == "travis"
        ):
            # don't remove the file if we are using travisci but not using heroku
            continue
        os.remove(file_name)


def remove_gulp_files():
    file_names = ["gulpfile.js"]
    for file_name in file_names:
        os.remove(file_name)


def remove_packagejson_file():
    file_names = ["package.json"]
    for file_name in file_names:
        os.remove(file_name)


def remove_celery_files():
    file_names = [
        os.path.join("config", "celery_app.py"),
        os.path.join("{{ cookiecutter.project_slug }}", "users", "tasks.py"),
        os.path.join(
            "{{ cookiecutter.project_slug }}", "users", "tests", "test_tasks.py"
        ),
    ]
    for file_name in file_names:
        os.remove(file_name)


def remove_dottravisyml_file():
    os.remove(".travis.yml")


def remove_dotgitlabciyml_file():
    os.remove(".gitlab-ci.yml")


def append_to_project_gitignore(path):
    gitignore_file_path = ".gitignore"
    with open(gitignore_file_path, "a") as gitignore_file:
        gitignore_file.write(path)
        gitignore_file.write(os.linesep)


def generate_random_string(
    length, using_digits=False, using_ascii_letters=False, using_punctuation=False
):
    """
    Example:
        opting out for 50 symbol-long, [a-z][A-Z][0-9] string
        would yield log_2((26+26+50)^50) ~= 334 bit strength.
    """
    if not using_sysrandom:
        return None

    symbols = []
    if using_digits:
        symbols += string.digits
    if using_ascii_letters:
        symbols += string.ascii_letters
    if using_punctuation:
        all_punctuation = set(string.punctuation)
        # These symbols can cause issues in environment variables
        unsuitable = {"'", '"', "\\", "$"}
        suitable = all_punctuation.difference(unsuitable)
        symbols += "".join(suitable)
    return "".join([random.choice(symbols) for _ in range(length)])


def set_flag(file_path, flag, value=None, formatted=None, *args, **kwargs):
    if value is None:
        random_string = generate_random_string(*args, **kwargs)
        if random_string is None:
            print(
                "We couldn't find a secure pseudo-random number generator on your system. "
                "Please, make sure to manually {} later.".format(flag)
            )
            random_string = flag
        if formatted is not None:
            random_string = formatted.format(random_string)
        value = random_string

    with open(file_path, "r+") as f:
        file_contents = f.read().replace(flag, value)
        f.seek(0)
        f.write(file_contents)
        f.truncate()

    return value


def set_django_secret_key(file_path):
    django_secret_key = set_flag(
        file_path,
        "!!!SET DJANGO_SECRET_KEY!!!",
        length=64,
        using_digits=True,
        using_ascii_letters=True,
    )
    return django_secret_key


def set_django_admin_url(file_path):
    django_admin_url = set_flag(
        file_path,
        "!!!SET DJANGO_ADMIN_URL!!!",
        formatted="{}/",
        length=32,
        using_digits=True,
        using_ascii_letters=True,
    )
    return django_admin_url


def generate_random_user():
    return generate_random_string(length=32, using_ascii_letters=True)


def generate_postgres_user(debug=False):
    return DEBUG_VALUE if debug else generate_random_user()


def set_postgres_user(file_path, value):
    postgres_user = set_flag(file_path, "!!!SET POSTGRES_USER!!!", value=value)
    return postgres_user


def set_postgres_password(file_path, value=None):
    postgres_password = set_flag(
        file_path,
        "!!!SET POSTGRES_PASSWORD!!!",
        value=value,
        length=64,
        using_digits=True,
        using_ascii_letters=True,
    )
    return postgres_password


def set_celery_flower_user(file_path, value):
    celery_flower_user = set_flag(
        file_path, "!!!SET CELERY_FLOWER_USER!!!", value=value
    )
    return celery_flower_user


def set_celery_flower_password(file_path, value=None):
    celery_flower_password = set_flag(
        file_path,
        "!!!SET CELERY_FLOWER_PASSWORD!!!",
        value=value,
        length=64,
        using_digits=True,
        using_ascii_letters=True,
    )
    return celery_flower_password


def append_to_gitignore_file(s):
    with open(".gitignore", "a") as gitignore_file:
        gitignore_file.write(s)
        gitignore_file.write(os.linesep)


def set_flags_in_envs(postgres_user, celery_flower_user, debug=False):
    local_django_envs_path = os.path.join(".envs", ".local", ".django")
    production_django_envs_path = os.path.join(".envs", ".production", ".django")
    local_postgres_envs_path = os.path.join(".envs", ".local", ".postgres")
    production_postgres_envs_path = os.path.join(".envs", ".production", ".postgres")

    set_django_secret_key(production_django_envs_path)
    set_django_admin_url(production_django_envs_path)

    set_postgres_user(local_postgres_envs_path, value=postgres_user)
    set_postgres_password(
        local_postgres_envs_path, value=DEBUG_VALUE if debug else None
    )
    set_postgres_user(production_postgres_envs_path, value=postgres_user)
    set_postgres_password(
        production_postgres_envs_path, value=DEBUG_VALUE if debug else None
    )

    set_celery_flower_user(local_django_envs_path, value=celery_flower_user)
    set_celery_flower_password(
        local_django_envs_path, value=DEBUG_VALUE if debug else None
    )
    set_celery_flower_user(production_django_envs_path, value=celery_flower_user)
    set_celery_flower_password(
        production_django_envs_path, value=DEBUG_VALUE if debug else None
    )


def set_flags_in_settings_files():
    set_django_secret_key(os.path.join("config", "settings", "local.py"))
    set_django_secret_key(os.path.join("config", "settings", "test.py"))


def remove_envs_and_associated_files():
    shutil.rmtree(".envs")
    os.remove("merge_production_dotenvs_in_dotenv.py")


def remove_celery_compose_dirs():
    shutil.rmtree(os.path.join("compose", "local", "django", "celery"))
    shutil.rmtree(os.path.join("compose", "production", "django", "celery"))


def remove_node_dockerfile():
    shutil.rmtree(os.path.join("compose", "local", "node"))


<<<<<<< HEAD
def remove_drf_starter_files():
    os.remove(os.path.join("config", "api_router.py"))
    shutil.rmtree(os.path.join("{{cookiecutter.project_slug}}", "users", "api"))
=======
def remove_aws_dockerfile():
    shutil.rmtree(os.path.join("compose", "production", "aws"))
>>>>>>> bf308466


def main():
    debug = "{{ cookiecutter.debug }}".lower() == "y"

    set_flags_in_envs(
        DEBUG_VALUE if debug else generate_random_user(),
        DEBUG_VALUE if debug else generate_random_user(),
        debug=debug,
    )
    set_flags_in_settings_files()

    if "{{ cookiecutter.open_source_license }}" == "Not open source":
        remove_open_source_files()
    if "{{ cookiecutter.open_source_license}}" != "GPLv3":
        remove_gplv3_files()

    if "{{ cookiecutter.use_pycharm }}".lower() == "n":
        remove_pycharm_files()

    if "{{ cookiecutter.use_docker }}".lower() == "y":
        remove_utility_files()
    else:
        remove_docker_files()

    if (
        "{{ cookiecutter.use_docker }}".lower() == "y"
        and "{{ cookiecutter.cloud_provider}}".lower() != "aws"
    ):
        remove_aws_dockerfile()

    if "{{ cookiecutter.use_heroku }}".lower() == "n":
        remove_heroku_files()

    if (
        "{{ cookiecutter.use_docker }}".lower() == "n"
        and "{{ cookiecutter.use_heroku }}".lower() == "n"
    ):
        if "{{ cookiecutter.keep_local_envs_in_vcs }}".lower() == "y":
            print(
                INFO + ".env(s) are only utilized when Docker Compose and/or "
                "Heroku support is enabled so keeping them does not "
                "make sense given your current setup." + TERMINATOR
            )
        remove_envs_and_associated_files()
    else:
        append_to_gitignore_file(".env")
        append_to_gitignore_file(".envs/*")
        if "{{ cookiecutter.keep_local_envs_in_vcs }}".lower() == "y":
            append_to_gitignore_file("!.envs/.local/")

    if "{{ cookiecutter.js_task_runner}}".lower() == "none":
        remove_gulp_files()
        remove_packagejson_file()
        if "{{ cookiecutter.use_docker }}".lower() == "y":
            remove_node_dockerfile()

    if "{{ cookiecutter.cloud_provider}}".lower() == "none":
        print(
            WARNING + "You chose not to use a cloud provider, "
            "media files won't be served in production." + TERMINATOR
        )

    if "{{ cookiecutter.use_celery }}".lower() == "n":
        remove_celery_files()
        if "{{ cookiecutter.use_docker }}".lower() == "y":
            remove_celery_compose_dirs()

    if "{{ cookiecutter.ci_tool }}".lower() != "travis":
        remove_dottravisyml_file()

<<<<<<< HEAD
    if "{{ cookiecutter.use_drf }}".lower() == "n":
        remove_drf_starter_files()
=======
    if "{{ cookiecutter.ci_tool }}".lower() != "gitlab":
        remove_dotgitlabciyml_file()
>>>>>>> bf308466

    print(SUCCESS + "Project initialized, keep up the good work!" + TERMINATOR)


if __name__ == "__main__":
    main()<|MERGE_RESOLUTION|>--- conflicted
+++ resolved
@@ -283,14 +283,13 @@
     shutil.rmtree(os.path.join("compose", "local", "node"))
 
 
-<<<<<<< HEAD
+def remove_aws_dockerfile():
+    shutil.rmtree(os.path.join("compose", "production", "aws"))
+
+
 def remove_drf_starter_files():
     os.remove(os.path.join("config", "api_router.py"))
     shutil.rmtree(os.path.join("{{cookiecutter.project_slug}}", "users", "api"))
-=======
-def remove_aws_dockerfile():
-    shutil.rmtree(os.path.join("compose", "production", "aws"))
->>>>>>> bf308466
 
 
 def main():
@@ -362,13 +361,11 @@
     if "{{ cookiecutter.ci_tool }}".lower() != "travis":
         remove_dottravisyml_file()
 
-<<<<<<< HEAD
+    if "{{ cookiecutter.ci_tool }}".lower() != "gitlab":
+        remove_dotgitlabciyml_file()
+
     if "{{ cookiecutter.use_drf }}".lower() == "n":
         remove_drf_starter_files()
-=======
-    if "{{ cookiecutter.ci_tool }}".lower() != "gitlab":
-        remove_dotgitlabciyml_file()
->>>>>>> bf308466
 
     print(SUCCESS + "Project initialized, keep up the good work!" + TERMINATOR)
 
