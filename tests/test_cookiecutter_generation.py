--- conflicted
+++ resolved
@@ -25,69 +25,6 @@
     }
 
 
-<<<<<<< HEAD
-@fixture_plus
-@pytest.mark.parametrize("windows", ["y", "n"], ids=lambda yn: f"win:{yn}")
-@pytest.mark.parametrize("use_docker", ["y", "n"], ids=lambda yn: f"docker:{yn}")
-@pytest.mark.parametrize("use_celery", ["y", "n"], ids=lambda yn: f"celery:{yn}")
-@pytest.mark.parametrize("use_mailhog", ["y", "n"], ids=lambda yn: f"mailhog:{yn}")
-@pytest.mark.parametrize("use_sentry", ["y", "n"], ids=lambda yn: f"sentry:{yn}")
-@pytest.mark.parametrize("use_compressor", ["y", "n"], ids=lambda yn: f"cmpr:{yn}")
-@pytest.mark.parametrize("use_drf", ["y", "n"], ids=lambda yn: f"drf:{yn}")
-@pytest.mark.parametrize(
-    "use_whitenoise,cloud_provider",
-    [
-        ("y", "AWS"),
-        ("y", "GCP"),
-        ("y", "None"),
-        ("n", "AWS"),
-        ("n", "GCP"),
-        # no whitenoise + no cloud provider is not supported
-    ],
-    ids=lambda id: f"wnoise:{id[0]}-cloud:{id[1]}",
-)
-@pytest.mark.parametrize(
-    "mail_service",
-    [
-        "Amazon SES",
-        "Mailgun",
-        "MailJet",
-        "Mandrill",
-        "Postmark",
-        "Sendgrid",
-        "SendinBlue",
-        "SparkPost",
-        "Plain/Vanilla Django-Anymail"
-        # GCP or None (i.e. no cloud provider) + Amazon SES is not supported
-    ],
-    ids=lambda id: f"mail:{id[0]}",
-)
-def context_combination(
-    windows,
-    use_docker,
-    use_celery,
-    use_mailhog,
-    use_sentry,
-    use_compressor,
-    use_whitenoise,
-    use_drf,
-    cloud_provider,
-    mail_service,
-):
-    """Fixture that parametrize the function where it's used."""
-    return {
-        "windows": windows,
-        "use_docker": use_docker,
-        "use_compressor": use_compressor,
-        "use_celery": use_celery,
-        "use_mailhog": use_mailhog,
-        "use_sentry": use_sentry,
-        "use_whitenoise": use_whitenoise,
-        "use_drf": use_drf,
-        "cloud_provider": cloud_provider,
-        "mail_service": mail_service,
-    }
-=======
 SUPPORTED_COMBINATIONS = [
     {"open_source_license": "MIT"},
     {"open_source_license": "BSD"},
@@ -136,15 +73,27 @@
     {"keep_local_envs_in_vcs": "n"},
     {"debug": "y"},
     {"debug": "n"},
+    {"mail_service", "AWS SES"},
+    {"mail_service", "Mailgun"},
+    {"mail_service", "Mailjet"},
+    {"mail_service", "Mandrill"},
+    {"mail_service", "Postmark"},
+    {"mail_service", "Sendgrid"},
+    {"mail_service", "SendinBlue"},
+    {"mail_service", "SparkPost"},
+    {"mail_service", "Other SMTP"},
 ]
 
-UNSUPPORTED_COMBINATIONS = [{"cloud_provider": "None", "use_whitenoise": "n"}]
+UNSUPPORTED_COMBINATIONS = [
+    {"cloud_provider": "None", "use_whitenoise": "n"},
+    {"cloud_provider": "GCP", "mail_service": "Amazon SES"},
+    {"cloud_provider": "None", "mail_service": "Amazon SES"}
+]
 
 
 def _fixture_id(ctx):
     """Helper to get a user friendly test name from the parametrized context."""
     return "-".join(f"{key}:{value}" for key, value in ctx.items())
->>>>>>> 6d0a187a
 
 
 def build_files_list(root_dir):
@@ -257,22 +206,4 @@
     result = cookies.bake(extra_context=context)
 
     assert result.exit_code != 0
-    assert isinstance(result.exception, FailedHookException)
-
-
-def test_gcp_with_aws_ses_mail_service(cookies, context):
-    """It should not generate project if SES is set with GCP cloud provider"""
-    context.update({"cloud_provider": "GCP", "mail_service": "Amazon SES"})
-    result = cookies.bake(extra_context=context)
-
-    assert result.exit_code != 0
-    assert isinstance(result.exception, FailedHookException)
-
-
-def test_no_cloud_provider_with_aws_ses_mail_service(cookies, context):
-    """It should not generate project if SES is set with no cloud provider"""
-    context.update({"cloud_provider": "None", "mail_service": "Amazon SES"})
-    result = cookies.bake(extra_context=context)
-
-    assert result.exit_code != 0
     assert isinstance(result.exception, FailedHookException)