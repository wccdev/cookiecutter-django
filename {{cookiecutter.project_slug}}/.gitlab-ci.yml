stages:
  - lint
  - test

variables:
  POSTGRES_USER: '{{ cookiecutter.project_slug }}'
  POSTGRES_PASSWORD: ''
  POSTGRES_DB: 'test_{{ cookiecutter.project_slug }}'
  POSTGRES_HOST_AUTH_METHOD: trust
  {% if cookiecutter.use_celery == 'y' -%}
  CELERY_BROKER_URL: 'redis://redis:6379/0'
  {%- endif %}

flake8:
  stage: lint
  image: python:3.9-alpine
  before_script:
    - pip install -q flake8
  script:
    - flake8

pytest:
  stage: test
<<<<<<< HEAD
  image: python:3.9
=======
>>>>>>> 69f43da1
  {% if cookiecutter.use_docker == 'y' -%}
  image: docker/compose:latest
  tags:
    - docker
  services:
    - docker:dind
  before_script:
    - docker-compose -f local.yml build
    # Ensure celerybeat does not crash due to non-existent tables
    - docker-compose -f local.yml run --rm django python manage.py migrate
    - docker-compose -f local.yml up -d
  script:
    - docker-compose -f local.yml run django pytest
  {%- else -%}
  image: python:3.8
  tags:
    - python
  services:
    - postgres:{{ cookiecutter.postgresql_version }}
  variables:
    DATABASE_URL: pgsql://$POSTGRES_USER:$POSTGRES_PASSWORD@postgres/$POSTGRES_DB

  before_script:
    - pip install -r requirements/local.txt

  script:
    - pytest
  {%- endif %}
<|MERGE_RESOLUTION|>--- conflicted
+++ resolved
@@ -21,10 +21,6 @@
 
 pytest:
   stage: test
-<<<<<<< HEAD
-  image: python:3.9
-=======
->>>>>>> 69f43da1
   {% if cookiecutter.use_docker == 'y' -%}
   image: docker/compose:latest
   tags:
@@ -39,7 +35,7 @@
   script:
     - docker-compose -f local.yml run django pytest
   {%- else -%}
-  image: python:3.8
+  image: python:3.9
   tags:
     - python
   services:
