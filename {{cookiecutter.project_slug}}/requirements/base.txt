# Wheel 0.25+ needed to install certain packages on CPython 3.5+
# like Pillow and psycopg2
# See http://bitly.com/wheel-building-fails-CPython-35
# Verified bug on Python 3.5.1
wheel==0.30.0


# Conservative Django
<<<<<<< HEAD
django==2.0 # pyup: < 2.1
=======
django==1.11.10 # pyup: <2.0
>>>>>>> 37b61631

# Configuration
django-environ==0.4.4
{% if cookiecutter.use_whitenoise == 'y' -%}
whitenoise==3.3.1
{%- endif %}


# Forms
django-crispy-forms==1.7.0

# Models
django-model-utils==3.1.1

# Images
Pillow==5.0.0

# Password storage
argon2-cffi==18.1.0

# For user registration, either via email or social
# Well-built with regular release cycles!
django-allauth==0.35.0

{% if cookiecutter.windows == 'y' -%}
# On Windows, you must download/install psycopg2 manually
# from http://www.lfd.uci.edu/~gohlke/pythonlibs/#psycopg
{% else %}
# Python-PostgreSQL Database Adapter
psycopg2==2.7.3.2
{%- endif %}

# Unicode slugification
awesome-slugify==1.6.5

# Time zones support
pytz==2017.3

# Redis support
django-redis==4.8.0
redis>=2.10.5

{% if cookiecutter.use_celery == "y" %}
celery==3.1.25
{% endif %}

{% if cookiecutter.use_compressor == "y" %}
rcssmin==1.0.6 {% if cookiecutter.windows == 'y' %}--install-option="--without-c-extensions"{% endif %}
django-compressor==2.2
{% endif %}

# Your custom requirements go here<|MERGE_RESOLUTION|>--- conflicted
+++ resolved
@@ -6,11 +6,7 @@
 
 
 # Conservative Django
-<<<<<<< HEAD
 django==2.0 # pyup: < 2.1
-=======
-django==1.11.10 # pyup: <2.0
->>>>>>> 37b61631
 
 # Configuration
 django-environ==0.4.4
